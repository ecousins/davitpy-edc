--- conflicted
+++ resolved
@@ -133,16 +133,9 @@
       import numpy as np
       from pylab import text
       # Add continents
-<<<<<<< HEAD
-      if self.coords is not 'mlt' or dateTime is not None:
-        _ = self.drawcoastlines(linewidth=self._coastLineWidth)
-        # self.drawmapboundary(fill_color=fillOceans)
-        _ = self.fillcontinents(color=self._fillContinents, lake_color=self._fillLakes)
-=======
       _ = self.drawcoastlines(linewidth=self._coastLineWidth, color=self._coastLineColor)
       _ = self.drawmapboundary(fill_color=self._fillOceans)
       _ = self.fillcontinents(color=self._fillContinents, lake_color=self._fillLakes)
->>>>>>> 3da820dd
 
       # Add coordinate spec
       if self._showCoords:
