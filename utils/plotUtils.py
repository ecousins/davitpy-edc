# Copyright (C) 2012  VT SuperDARN Lab
# Full license can be found in LICENSE.txt
"""
.. module:: plotUtils
   :synopsis: Plotting utilities (maps, colormaps, ...)
*********************
**Module**: utils.plotUtils
*********************
Basic plotting tools

**Functions**:
  * :func:`utils.plotUtils.mapObj`: Create empty map 
  * :func:`utils.plotUtils.genCmap`: generate a custom colormap
  * :func:`utils.plotUtils.drawCB`: draw a colorbar
  * :func:`utils.plotUtils.curvedEarthAxes`: Plot axes in (R, Theta) coordinates with lower limit at R = Earth radius
  * :func:`utils.plotUtils.addColorbar`: Colorbar for :func:`curvedEarthAxes`

"""
from mpl_toolkits import basemap


################################################################################
################################################################################
class mapObj(basemap.Basemap):
  """This class wraps arround :class:`mpl_toolkits.basemap.Basemap` (<http://tinyurl.com/d4rzmfo>)
  
  **Members**: 
    * **coords** (str): map coordinate system ('geo', 'mag', 'mlt').
    * all members of :class:`mpl_toolkits.basemap.Basemap` (<http://tinyurl.com/d4rzmfo>) 
  **Methods**:
    * all methods of :class:`mpl_toolkits.basemap.Basemap` (<http://tinyurl.com/d4rzmfo>)
  **Example**:
    ::

      # Create the map
      myMap = utils.mapObj(boundinglat=30, coords='mag')
      # Plot the geographic and geomagnetic North Poles
      # First convert from lat/lon to map projection coordinates...
      x, y = myMap(0., 90., coords='geo')
      # ...then plot
      myMap.scatter(x, y, zorder=2, color='r')
      # Convert to map projection...
      x, y = myMap(0., 90., coords='mag')
      # ...and plot
      myMap.scatter(x, y, zorder=2, color='g')

  .. note:: Once the map is created, all plotting calls will be assumed to already be in the map's declared coordinate system given by **coords**.

  """

  def __init__(self, datetime=None, coords='geo', 
    projection='stere', resolution='c', dateTime=None, 
    lat_0=None, lon_0=None, boundinglat=None, width=None, height=None, draw=True, 
    fillContinents='.8', fillOceans='None', fillLakes=None, coastLineWidth=0., 
    coastLineColor=None, grid=True, gridLabels=True, showCoords=True, 
    **kwargs):
    """Create empty map 
    
    **Args**:    
      * **[width, height]**: width and height in m from the (lat_0, lon_0) center
      * **[lon_0]**: center meridian (default is -70E)    
      * **[lat_0]**: center latitude (default is -90E)
      * **[boundingLat]**: bounding latitude (default it +/-20)    
      * **[draw]**: set to "False" to skip initial drawing of map
      * **[grid]**: show/hide parallels and meridians grid    
      * **[fill_continents]**: continent color. Default is 'grey'    
      * **[fill_water]**: water color. Default is 'None'    
      * **[coords]**: 'geo'
      * **[showCoords]**: display coordinate system name in upper right corner
      * **[dateTime]** (datetime.datetime): necessary for MLT plots if you want the continents to be plotted
      * **[kwargs]**: See <http://tinyurl.com/d4rzmfo> for more keywords
    **Returns**:
      * **map**: a Basemap object (<http://tinyurl.com/d4rzmfo>)
    **Example**:
      ::

        myMap = mapObj(lat_0=50, lon_0=-95, width=111e3*60, height=111e3*60)
        
    written by Sebastien, 2013-02
    """
    from models import aacgm
    import math
    from copy import deepcopy
    import datetime as dt
    self._coastLineWidth=coastLineWidth
    self._coastLineColor=coastLineColor
    self._fillContinents=fillContinents
    self._fillOceans=fillOceans
    self._fillLakes=fillLakes
    self._showCoords=showCoords
    self._grid=grid
    self._gridLabels=gridLabels
    self._coordsDict = {'mag': 'AACGM',
              'geo': 'Geographic',
              'mlt': 'MLT'}

    if coords is 'mlt':             
      print 'MLT coordinates not implemented yet.'
      return

    if datetime is None:
      print "Warning, datetime not specified, using current time."
      datetime = dt.datetime.utcnow()
    self.datetime = datetime

    # Add an extra member to the Basemap class
    if coords is not None and coords not in self._coordsDict:
      print 'Invalid coordinate system given in coords ({}): setting "geo"'.format(coords)
      coords = 'geo'
    self.coords = coords

    # Set map projection limits and center point depending on hemisphere selection
    if lat_0 is None: 
      lat_0 = 90.
      if boundinglat: lat_0 = math.copysign(lat_0, boundinglat)
    if lon_0 is None: 
      lon_0 = -100.
      if self.coords == 'mag': 
        _, lon_0, _ = aacgm.aacgmConv(0., lon_0, 0., self.datetime.year, 0)
    if boundinglat:
      width = height = 2*111e3*( abs(lat_0 - boundinglat) )

    # Initialize map with original Basemap
    super(mapObj, self).__init__(projection=projection, resolution=resolution, 
        lat_0=lat_0, lon_0=lon_0, width=width, height=height, **kwargs)

    if draw:
      self.draw()

  def draw(self):
      import numpy as np
      from pylab import text
      # Add continents
      _ = self.drawcoastlines(linewidth=self._coastLineWidth, color=self._coastLineColor)
      _ = self.drawmapboundary(fill_color=self._fillOceans)
      _ = self.fillcontinents(color=self._fillContinents, lake_color=self._fillLakes)

      # Add coordinate spec
      if self._showCoords:
        _ = text(self.urcrnrx, self.urcrnry, self._coordsDict[coords]+' coordinates', 
          rotation=-90., va='top', fontsize=8)

      # draw parallels and meridians.
      if self._grid:
        parallels = np.arange(-80.,81.,20.)
        out = self.drawparallels(parallels, color='.6', zorder=10)
        # label parallels on map
        if self._gridLabels: 
          lablon = int(self.llcrnrlon/10)*10
          rotate_label = lablon - lon_0 if lat_0 >= 0 else lon_0 - lablon + 180.
          x,y = basemap.Basemap.__call__(self, lablon*np.ones(parallels.shape), parallels)
          for ix,iy,ip in zip(x,y,parallels):
            if not self.xmin <= ix <= self.xmax: continue
            if not self.ymin <= iy <= self.ymax: continue
            _ = text(ix, iy, r"{:3.0f}$^\circ$".format(ip), 
              rotation=rotate_label, va='center', ha='center', zorder=10, color='.4')
        # label meridians on bottom and left
        meridians = np.arange(-180.,181.,20.)
        if self._gridLabels: 
          merLabels = [False,False,False,True]
        else: 
          merLabels = [False,False,False,False]
        # draw meridians
        out = self.drawmeridians(meridians, labels=merLabels, color='.6', zorder=10)

  
  def __call__(self, x, y, inverse=False, coords=None,altitude=0.):
    from models import aacgm
    from copy import deepcopy
    import numpy as np
    import inspect

    if coords is not None and coords not in self._coordsDict:
      print 'Invalid coordinate system given in coords ({}): setting "{}"'.format(coords, self.coords)
      coords = None

    #First do the conversion if we aren't changing between lat/lon coordinate systems
    if (coords is None) or (coords is self.coords):
      return basemap.Basemap.__call__(self, x, y, inverse=inverse)

    #Next do the conversion if lat/lon coord system change first, then calculation of x,y map coords (inverse=False)
    elif coords and (coords != self.coords) and (inverse is False):
      trans = coords+'-'+self.coords
      if trans in ['geo-mag','mag-geo']: #Add 'geo-mlt', 'mlt-geo', for mlt support
        flag = 0 if trans == 'geo-mag' else 1
        try:
          nx, ny = len(x), len(y)
          xt = np.array(x)
          yt = np.array(y)
          shape = xt.shape    
          y, x, _ = aacgm.aacgmConvArr(
            list(yt.flatten()), list(xt.flatten()), [altitude]*nx, 
            self.datetime.year, flag)
          x = np.array(x).reshape(shape)
          y = np.array(y).reshape(shape)
        except TypeError as e:
          y, x, _ = aacgm.aacgmConv(y, x, altitude, 
            self.datetime.year, flag)
      return basemap.Basemap.__call__(self, x, y, inverse=False)

<<<<<<< HEAD
    if self.coords is 'geo':
      return basemap.Basemap.__call__(self, x, y, inverse=inverse)

    elif self.coords is 'mag':
      try:
        callerFile, _, callerName = inspect.getouterframes(inspect.currentframe())[1][1:4]
      except: 
        return basemap.Basemap.__call__(self, x, y, inverse=inverse)
      if isinstance(y, float) and abs(y) == 90.:
        return basemap.Basemap.__call__(self, x, y, inverse=inverse)
      if 'mpl_toolkits' in callerFile and callerName is '_readboundarydata':
        if not inverse:
          try:
            nx, ny = len(x), len(y)
            x = np.array(x)
            y = np.array(y)
            shape = x.shape
            yout, xout, _ = aacgm.aacgmConvArr(
              list(y.flatten()), list(x.flatten()), [altitude]*nx, 
              self.datetime.year, 0)
            xout = np.array(xout).reshape(shape)
            yout = np.array(yout).reshape(shape)
          except TypeError:
            yout, xout, _ = aacgm.aacgmConv(y, x, 0., 
              self.datetime.year, 0)
          return basemap.Basemap.__call__(self, xout, yout, inverse=inverse)
        else:
          return basemap.Basemap.__call__(self, x, y, inverse=inverse)
      else:
        return basemap.Basemap.__call__(self, x, y, inverse=inverse)

    elif self.coords is 'mlt':
      print 'Not implemented'
      callerFile, _, callerName = inspect.getouterframes(inspect.currentframe())[1][1:4]
=======
    #Finally do the conversion if calculation of x,y map coords first, then lat/lon coord system change (inverse=True)
    elif coords and (coords != self.coords) and (inverse is True):
      x, y = basemap.Basemap.__call__(self, x, y, inverse=True)
      trans = self.coords+'-'+coords
      if trans in ['geo-mag','mag-geo']: #Add 'geo-mlt', 'mlt-geo', for mlt support
        flag = 0 if trans == 'geo-mag' else 1
        try:
          nx, ny = len(x), len(y)
          xt = np.array(x)
          yt = np.array(y)
          shape = xt.shape    
          y, x, _ = aacgm.aacgmConvArr(
            list(yt.flatten()), list(xt.flatten()), [altitude]*nx, 
            self.datetime.year, flag)
          x = np.array(x).reshape(shape)
          y = np.array(y).reshape(shape)
        except TypeError as e:
          y, x, _ = aacgm.aacgmConv(y, x, altitude, 
            self.datetime.year, flag)
      return y, x

>>>>>>> 88d968ed


  def _readboundarydata(self, name, as_polygons=False):
    from models import aacgm
    from copy import deepcopy
    import _geoslib
    import numpy as np

    if self.coords is 'mag':
      nPts = len(self._boundarypolyll.boundary[:, 0])
      lats, lons, _ = aacgm.aacgmConvArr(
              list(self._boundarypolyll.boundary[:, 1]), 
              list(self._boundarypolyll.boundary[:, 0]), 
              [0.]*nPts, self.datetime.year, 1)
      b = np.asarray([lons,lats]).T
      oldgeom = deepcopy(self._boundarypolyll)
      newgeom = _geoslib.Polygon(b).fix()
      self._boundarypolyll = newgeom
      out = basemap.Basemap._readboundarydata(self, name, as_polygons=as_polygons)
      self._boundarypolyll = oldgeom
      return out
    else: 
      return basemap.Basemap._readboundarydata(self, name, as_polygons=as_polygons)


################################################################################
################################################################################
def genCmap(param, scale, colors='lasse', lowGray=False):
  """Generates a colormap and returns the necessary components to use it

  **Args**:
    * **param** (str): the parameter being plotted ('velocity' and 'phi0' are special cases, anything else gets the same color scale)
    * **scale** (list): a list with the [min,max] values of the color scale
    * **[colors]** (str): a string indicating which colorbar to use, valid inputs are 'lasse', 'aj'.  default = 'lasse'
    * **[lowGray]** (boolean): a flag indicating whether to plot low velocities (|v| < 15 m/s) in gray.  default = False
  **Returns**:
    * **cmap** (`matplotlib.colors.ListedColormap <http://matplotlib.org/api/colors_api.html?highlight=listedcolormap#matplotlib.colors.ListedColormap>`_): the colormap generated.  This then gets passed to the mpl plotting function (e.g. scatter, plot, LineCollection, etc.)
    * **norm** (`matplotlib.colors.BoundaryNorm <http://matplotlib.org/api/colors_api.html?highlight=matplotlib.colors.boundarynorm#matplotlib.colors.BoundaryNorm>`_): the colormap index.  This then gets passed to the mpl plotting function (e.g. scatter, plot, LineCollection, etc.)
    * **bounds** (list): the boundaries of each of the colormap segments.  This can be used to manually label the colorbar, for example.

  **Example**:
    ::

      cmap,norm,bounds = genCmap('velocity', [-200,200], colors='aj', lowGray=True)
    
  Written by AJ 20120820
  """
  import matplotlib,numpy
  import matplotlib.pyplot as plot
  
  #the MPL colormaps we will be using
  cmj = matplotlib.cm.jet
  cmpr = matplotlib.cm.prism
  
  #check for a velocity plot
  if(param == 'velocity'):
    
    #check for what color scale we want to use
    if(colors == 'aj'):
      if(not lowGray):
        #define our discrete colorbar
        cmap = matplotlib.colors.ListedColormap([cmpr(.142),cmpr(.125),cmpr(.11),cmpr(.1),\
        cmpr(.175),cmpr(.158),cmj(.32),cmj(.37)])
      else:
        cmap = matplotlib.colors.ListedColormap([cmpr(.142),cmpr(.125),cmpr(.11),cmpr(.1),'.6',\
        cmpr(.175),cmpr(.158),cmj(.32),cmj(.37)])
    else:
      if(not lowGray):
        #define our discrete colorbar
        cmap = matplotlib.colors.ListedColormap([cmj(.9),cmj(.8),cmj(.7),cmj(.65),\
        cmpr(.142),cmj(.45),cmj(.3),cmj(.1)])
      else:
        cmap = matplotlib.colors.ListedColormap([cmj(.9),cmj(.8),cmj(.7),cmj(.65),'.6',\
        cmpr(.142),cmj(.45),cmj(.3),cmj(.1)])
        
    #define the boundaries for color assignments
    bounds = numpy.round(numpy.linspace(scale[0],scale[1],7))
    if(lowGray):
      bounds[3] = -15.
      bounds = numpy.insert(bounds,4,15.)
    bounds = numpy.insert(bounds,0,-50000.)
    bounds = numpy.append(bounds,50000.)
    norm = matplotlib.colors.BoundaryNorm(bounds, cmap.N)
    
  elif(param == 'phi0'):
    #check for what color scale we want to use
    if(colors == 'aj'):
      #define our discrete colorbar
      cmap = matplotlib.colors.ListedColormap([cmpr(.142),cmpr(.125),cmpr(.11),cmpr(.1),\
      cmpr(.18),cmpr(.16),cmj(.32),cmj(.37)])
    else:
      #define our discrete colorbar
      cmap = matplotlib.colors.ListedColormap([cmj(.9),cmj(.8),cmj(.7),cmj(.65),\
      cmpr(.142),cmj(.45),cmj(.3),cmj(.1)])
      
    #define the boundaries for color assignments
    bounds = numpy.linspace(scale[0],scale[1],9)
    norm = matplotlib.colors.BoundaryNorm(bounds, cmap.N)
    
  elif(param == 'grid'):
    #check what color scale we want to use
    if(colors == 'aj'):
      #define our discrete colorbar
      cmap = matplotlib.colors.ListedColormap([cmpr(.175),cmpr(.17),cmj(.32),cmj(.37),\
      cmpr(.142),cmpr(.13),cmpr(.11),cmpr(.10)])
    else:
      #define our discrete colorbar
      cmap = matplotlib.colors.ListedColormap([cmj(.1),cmj(.3),cmj(.45),cmpr(.142),\
      cmj(.65),cmj(.7),cmj(.8),cmj(.9)])
      
    #define the boundaries for color assignments
    bounds = numpy.round(numpy.linspace(scale[0],scale[1],8))
    bounds = numpy.append(bounds,50000.)
    norm = matplotlib.colors.BoundaryNorm(bounds, cmap.N)
    
  #if its a non-velocity plot
  else:
    #check what color scale we want to use
    if(colors == 'aj'):
      #define our discrete colorbar
      cmap = matplotlib.colors.ListedColormap([cmpr(.175),cmpr(.158),cmj(.32),cmj(.37),\
      cmpr(.142),cmpr(.13),cmpr(.11),cmpr(.10)])
    else:
      #define our discrete colorbar
      cmap = matplotlib.colors.ListedColormap([cmj(.1),cmj(.3),cmj(.45),cmpr(.142),\
      cmj(.65),cmj(.7),cmj(.8),cmj(.9)])
      
    #define the boundaries for color assignments
    bounds = numpy.round(numpy.linspace(scale[0],scale[1],8))
    bounds = numpy.append(bounds,50000.)
    norm = matplotlib.colors.BoundaryNorm(bounds, cmap.N)
    

  cmap.set_bad('w',1.0)
  cmap.set_over('w',1.0)
  cmap.set_under('.6',1.0)

  return cmap,norm,bounds
  

################################################################################
################################################################################
def drawCB(fig,coll,cmap,norm,map=False,pos=[0,0,1,1]):
  """manually draws a colorbar on a figure.  This can be used in lieu of the standard mpl colorbar function if you need the colorbar in a specific location.  See :func:`pydarn.plotting.rti.plotRti` for an example of its use.

  **Args**:
    * **fig** (`matplotlib.figure.Figure <http://matplotlib.org/api/figure_api.html#matplotlib.figure.Figure>`_): the figure being drawn on.
    * **coll** (`matplotlib.collections.Collection <http://matplotlib.org/api/collections_api.html?highlight=collection#matplotlib.collections.Collection>`_: the collection using this colorbar
    * **cmap** (`matplotlib.colors.ListedColormap <http://matplotlib.org/api/colors_api.html?highlight=listedcolormap#matplotlib.colors.ListedColormap>`_): the colormap being used
    * **norm** (`matplotlib.colors.BoundaryNorm <http://matplotlib.org/api/colors_api.html?highlight=matplotlib.colors.boundarynorm#matplotlib.colors.BoundaryNorm>`_): the colormap index being used
    * **[map]** (boolean): a flag indicating the we are drawing the colorbar on a figure with a map plot
    * **[pos]** (list): the position of the colorbar.  format = [left,bottom,width,height]
  **Returns**:


  **Example**:
    ::

      cmap,norm,bounds = genCmap('velocity', [-200,200], colors='aj', lowGray=True)
    
  Written by AJ 20120820
  """
  import matplotlib,numpy
  import matplotlib.pyplot as plot

  if not map:
    #create a new axes for the colorbar
    cax = fig.add_axes(pos)
    #set the colormap and boundaries for the collection
    #of plotted items
    if(isinstance(coll,list)):
      for c in coll:
        c.set_cmap(cmap)
        c.set_norm(norm)
        cb = plot.colorbar(c,cax=cax,drawedges=True)
    else:
      coll.set_cmap(cmap)
      coll.set_norm(norm)
      cb = plot.colorbar(coll,cax=cax,drawedges=True)
  else:
    if(isinstance(coll,list)):
      for c in coll:
        c.set_cmap(cmap)
        c.set_norm(norm)
        cb = fig.colorbar(c,location='right',drawedges=True)
    else:
      coll.set_cmap(cmap)
      coll.set_norm(norm)
      cb = fig.colorbar(coll,location='right',pad="5%",drawedges=True)
  
  cb.ax.tick_params(axis='y',direction='out')
  return cb


################################################################################
################################################################################
def curvedEarthAxes(rect=111, fig=None, 
  minground=0., maxground=2000, 
  minalt=0, maxalt=500, Re=6371., 
  nyticks=5, nxticks=4):
  """ Create curved axes in ground-range and altitude
      
  **Args**: 
      * [**rect**]: subplot spcification
      * [**fig**]: A pylab.figure object (default to gcf)
      * [**maxground**]: maximum ground range [km]
      * [**minalt**]: lowest altitude limit [km]
      * [**maxalt**]: highest altitude limit [km]
      * [**Re**]: Earth radius
  **Returns**:
      * **ax**: matplotlib.axes object containing formatting
      * **aax**: matplotlib.axes object containing data
  **Example**:
      ::

          import numpy as np
          from utils import plotUtils
          ax, aax = plotUtils.curvedEarthAxes()
          th = np.linspace(0, ax.maxground/ax.Re, 50)
          r = np.linspace(ax.Re+ax.minalt, ax.Re+ax.maxalt, 20)
          Z = exp( -(r - 300 - ax.Re)**2 / 100**2 ) * np.cos(th[:, np.newaxis]/th.max()*4*np.pi)
          x, y = np.meshgrid(th, r)
          im = aax.pcolormesh(x, y, Z.T)
          ax.grid()

          
  written by Sebastien, 2013-04
  """
  from matplotlib.transforms import Affine2D, Transform
  import mpl_toolkits.axisartist.floating_axes as floating_axes
  from matplotlib.projections import polar
  from mpl_toolkits.axisartist.grid_finder import FixedLocator, DictFormatter
  import numpy as np
  from pylab import gcf

  ang = maxground / Re
  minang = minground / Re
  angran = ang - minang
  angle_ticks = [(0, "{:.0f}".format(minground))]
  while angle_ticks[-1][0] < angran:
    tang = angle_ticks[-1][0] + 1./nxticks*angran
    angle_ticks.append( ( tang, 
                        "{:.0f}".format((tang-minang)*Re) ) )
  grid_locator1 = FixedLocator([v for v, s in angle_ticks])
  tick_formatter1 = DictFormatter(dict(angle_ticks))

  
  altran = maxalt - minalt
  alt_ticks = [(minalt+Re, "{:.0f}".format(minalt))]
  while alt_ticks[-1][0] < Re+maxalt:
    alt_ticks.append( ( 1./nyticks*altran+alt_ticks[-1][0], 
                        "{:.0f}".format(altran*1./nyticks+alt_ticks[-1][0]-Re) ) )
  _ = alt_ticks.pop()
  grid_locator2 = FixedLocator([v for v, s in alt_ticks])
  tick_formatter2 = DictFormatter(dict(alt_ticks))
      
  tr_rotate = Affine2D().rotate(np.pi/2-ang/2)
  tr_shift = Affine2D().translate(0, Re)
  tr = polar.PolarTransform() + tr_rotate

  grid_helper = floating_axes.GridHelperCurveLinear(tr,
    extremes=(0, angran, Re+minalt, Re+maxalt),
    grid_locator1=grid_locator1,
    grid_locator2=grid_locator2,
    tick_formatter1=tick_formatter1,
    tick_formatter2=tick_formatter2,
    )

  if not fig: fig = gcf()
  ax1 = floating_axes.FloatingSubplot(fig, rect, grid_helper=grid_helper)

  # adjust axis
  ax1.axis["left"].label.set_text(r"ALt. [km]")
  ax1.axis["bottom"].label.set_text(r"Ground range [km]")
  ax1.invert_xaxis()

  ax1.minground = minground
  ax1.maxground = maxground
  ax1.minalt = minalt
  ax1.maxalt = maxalt
  ax1.Re = Re
  
  fig.add_subplot(ax1, transform=tr)


  # create a parasite axes whose transData in RA, cz
  aux_ax = ax1.get_aux_axes(tr)

  aux_ax.patch = ax1.patch # for aux_ax to have a clip path as in ax
  ax1.patch.zorder=0.9 # but this has a side effect that the patch is
                      # drawn twice, and possibly over some other
                      # artists. So, we decrease the zorder a bit to
                      # prevent this.

  return ax1, aux_ax


################################################################################
################################################################################
def addColorbar(mappable, ax):
  """ Append colorbar to axes

  **Args**:
    * **mappable**: a mappable object
    * **ax**: an axes object
  **Returns**:
    * **cbax**: colorbar axes object

  .. note:: This is mostly useful for axes created with :func:`curvedEarthAxes`.

  written by Sebastien, 2013-04
  """
  from mpl_toolkits.axes_grid1 import SubplotDivider, LocatableAxes, Size
  import matplotlib.pyplot as plt 

  fig1 = ax.get_figure()
  divider = SubplotDivider(fig1, *ax.get_geometry(), aspect=True)

  # axes for colorbar
  cbax = LocatableAxes(fig1, divider.get_position())

  h = [Size.AxesX(ax), # main axes
     Size.Fixed(0.1), # padding
     Size.Fixed(0.2)] # colorbar
  v = [Size.AxesY(ax)]

  _ = divider.set_horizontal(h)
  _ = divider.set_vertical(v)

  _ = ax.set_axes_locator(divider.new_locator(nx=0, ny=0))
  _ = cbax.set_axes_locator(divider.new_locator(nx=2, ny=0))

  _ = fig1.add_axes(cbax)

  _ = cbax.axis["left"].toggle(all=False)
  _ = cbax.axis["top"].toggle(all=False)
  _ = cbax.axis["bottom"].toggle(all=False)
  _ = cbax.axis["right"].toggle(ticklabels=True, label=True)

  _ = plt.colorbar(mappable, cax=cbax)

  return cbax


################################################################################
################################################################################

def textHighlighted(xy, text, color='k', fontsize=None, xytext=(0,0), 
  zorder=None, text_alignment=(0,0), xycoords='data', 
  textcoords='offset points', **kwargs):
    """Plot highlighted annotation (with a white lining)
    
    **Belongs to**: :class:`rbspFp`
    
    **Args**: 
        * **xy**: position of point to annotate
        * **text**: text to show
        * **[xytext]**: text position
        * **[zorder]**: text zorder
        * **[color]**: text color
        * **[fontsize]**: text font size
        * **[xycoords]**: xy coordinate (see `matplotlib.pyplot.annotate<http://matplotlib.org/api/pyplot_api.html#matplotlib.pyplot.annotate>`)
        * **[textcoords]**: text coordinate (see `matplotlib.pyplot.annotate<http://matplotlib.org/api/pyplot_api.html#matplotlib.pyplot.annotate>`)
    """
    import matplotlib as mp
    from pylab import gca

    ax = gca()

    text_path = mp.text.TextPath( (0,0), text, size=fontsize, **kwargs)

    p1 = mp.patches.PathPatch(text_path, ec="w", lw=4, fc="w", alpha=0.7, zorder=zorder, 
                       transform=mp.transforms.IdentityTransform())
    p2 = mp.patches.PathPatch(text_path, ec="none", fc=color, zorder=zorder, 
                       transform=mp.transforms.IdentityTransform())

    offsetbox2 = mp.offsetbox.AuxTransformBox(mp.transforms.IdentityTransform())
    offsetbox2.add_artist(p1)
    offsetbox2.add_artist(p2)

    ab = mp.offsetbox.AnnotationBbox(offsetbox2, xy, 
      xybox=xytext, 
      xycoords=xycoords,
      boxcoords=textcoords,
      box_alignment=text_alignment,
      frameon=False)

    ab.set_zorder(zorder)
    ax.add_artist(ab)

if __name__ == "__main__":
  import pylab as plt
  print "Simple tests for plotUtils"
  coords='geo'
  lat_0=20.
  lon_0=150.
  print "Setting up figure 1 and axis"
  fig=plt.figure(1)
  ax=None
  print "Init a mapObj instance with draw==False"
  tmpmap1 = mapObj(coords=coords,projection='stere', draw=False, 
                         llcrnrlon=100, llcrnrlat=0, urcrnrlon=170, urcrnrlat=40,
                         lat_0=lat_0, lon_0=lon_0,resolution='l',ax=ax)
  print "running plt.show to initilize plots, should have an empty figure 1 window"
  plt.show()
  print "call the draw method for tmpmap1"
  tmpmap1.draw()
  print "running plt.show to initilize plots, should have an figure 1 window with a map\nClose figure window to continue with example"
  plt.show()
  fig=plt.figure(2)
  ax=None
  print "Init a mapObj instance with draw==True"
  tmpmap2 = mapObj(coords=coords,projection='stere', draw=True,
                         llcrnrlon=100, llcrnrlat=0, urcrnrlon=170, urcrnrlat=40,
                         lat_0=lat_0, lon_0=lon_0,resolution='l')
  print "running plt.show to initilize plots, should have an figure 2 window with a mapi\nClose figure window to continue with example"
  plt.show()

  print "\nTesting some coordinate transformations."
  print "  Converting geo lat/lon to map x/y to geo lat/lon."
  print "  geo lat/lon to map x/y"
  map1 = mapObj(coords='geo',projection='stere',llcrnrlon=100, llcrnrlat=0, urcrnrlon=170, \
               urcrnrlat=40,lat_0=54,lon_0=-120,resolution='l',draw=False)
  x,y = map1(-120,54)
  print "    Expected: ",14898932.7446,-14364789.7586
  print "    Received: ",x,y
  print "  map x/y to geo lat/lon"
  lon,lat = map1(x,y,inverse=True,coords='geo')
  print "    Expected: ",-119.99999999999999, 54.000000000000014
  print "    Received: ",lon,lat

  print "\n  Converting mag lat/lon to map x/y to mag lat/lon."
  print "  geo lat/lon to map x/y"
  map1 = mapObj(coords='mag',projection='stere',llcrnrlon=100, llcrnrlat=0, urcrnrlon=170, \
               urcrnrlat=40,lat_0=54,lon_0=-120,resolution='l',draw=False)
  x,y = map1(-120,54)
  print "    Expected: ",14898932.7446,-14364789.7586
  print "    Received: ",x,y
  print "  map x/y to geo lat/lon"
  lon,lat = map1(x,y,inverse=True,coords='mag')
  print "    Expected: ",-119.99999999999999, 54.000000000000014
  print "    Received: ",lon,lat

  print "\n  Converting geo lat/lon to map x/y to mag lat/lon."
  print "  geo lat/lon to map x/y"
  map1 = mapObj(coords='geo',projection='stere',llcrnrlon=100, llcrnrlat=0, urcrnrlon=170, \
               urcrnrlat=40,lat_0=54,lon_0=-120,resolution='l',draw=False)
  x,y = map1(-120,54)
  print "    Expected: ",14898932.7446,-14364789.7586
  print "    Received: ",x,y
  print "  map x/y to mag lat/lon"
  lon,lat = map1(x,y,inverse=True,coords='mag')
  print "    Expected: ",59.9324622167,-59.9940107681
  print "    Received: ",lon,lat

  print "\n  Converting mag lat/lon to map x/y to geo lat/lon."
  print "  mag lat/lon to map x/y"
  map1 = mapObj(coords='mag',projection='stere',llcrnrlon=100, llcrnrlat=0, urcrnrlon=170, \
               urcrnrlat=40,lat_0=54,lon_0=-120,resolution='l',draw=False)
  x,y = map1(-120,54)
  print "    Expected: ",14898932.7446,-14364789.7586
  print "    Received: ",x,y
  print "  map x/y to geo lat/lon"
  lon,lat = map1(x,y,inverse=True,coords='geo')
  print "    Expected: ",58.8384430722,175.311901385
  print "    Received: ",lon,lat

  print "\n  Converting geo lat/lon from a mag map to map x/y."
  print "  mag lat/lon to map x/y"
  map1 = mapObj(coords='mag',projection='stere',llcrnrlon=100, llcrnrlat=0, urcrnrlon=170, \
               urcrnrlat=40,lat_0=54,lon_0=-120,resolution='l',draw=False)
  x,y = map1(175.311901385,58.8384430722,coords='geo')
  print "    Expected: ",14900062.142,-14366347.2577
  print "    Received: ",x,y

  print "\n  Converting mag lat/lon from a geo map to map x/y."
  print "  mag lat/lon to map x/y"
  map1 = mapObj(coords='geo',projection='stere',llcrnrlon=100, llcrnrlat=0, urcrnrlon=170, \
               urcrnrlat=40,lat_0=54,lon_0=-120,resolution='l',draw=False)
  x,y = map1(-59.9940107681,59.9324622167,coords='mag')
  print "    Expected: ",14902099.9295,-14362212.9526
  print "    Received: ",x,y

  print "Tests concluded"<|MERGE_RESOLUTION|>--- conflicted
+++ resolved
@@ -198,42 +198,6 @@
             self.datetime.year, flag)
       return basemap.Basemap.__call__(self, x, y, inverse=False)
 
-<<<<<<< HEAD
-    if self.coords is 'geo':
-      return basemap.Basemap.__call__(self, x, y, inverse=inverse)
-
-    elif self.coords is 'mag':
-      try:
-        callerFile, _, callerName = inspect.getouterframes(inspect.currentframe())[1][1:4]
-      except: 
-        return basemap.Basemap.__call__(self, x, y, inverse=inverse)
-      if isinstance(y, float) and abs(y) == 90.:
-        return basemap.Basemap.__call__(self, x, y, inverse=inverse)
-      if 'mpl_toolkits' in callerFile and callerName is '_readboundarydata':
-        if not inverse:
-          try:
-            nx, ny = len(x), len(y)
-            x = np.array(x)
-            y = np.array(y)
-            shape = x.shape
-            yout, xout, _ = aacgm.aacgmConvArr(
-              list(y.flatten()), list(x.flatten()), [altitude]*nx, 
-              self.datetime.year, 0)
-            xout = np.array(xout).reshape(shape)
-            yout = np.array(yout).reshape(shape)
-          except TypeError:
-            yout, xout, _ = aacgm.aacgmConv(y, x, 0., 
-              self.datetime.year, 0)
-          return basemap.Basemap.__call__(self, xout, yout, inverse=inverse)
-        else:
-          return basemap.Basemap.__call__(self, x, y, inverse=inverse)
-      else:
-        return basemap.Basemap.__call__(self, x, y, inverse=inverse)
-
-    elif self.coords is 'mlt':
-      print 'Not implemented'
-      callerFile, _, callerName = inspect.getouterframes(inspect.currentframe())[1][1:4]
-=======
     #Finally do the conversion if calculation of x,y map coords first, then lat/lon coord system change (inverse=True)
     elif coords and (coords != self.coords) and (inverse is True):
       x, y = basemap.Basemap.__call__(self, x, y, inverse=True)
@@ -254,9 +218,6 @@
           y, x, _ = aacgm.aacgmConv(y, x, altitude, 
             self.datetime.year, flag)
       return y, x
-
->>>>>>> 88d968ed
-
 
   def _readboundarydata(self, name, as_polygons=False):
     from models import aacgm
