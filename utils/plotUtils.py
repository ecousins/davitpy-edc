# Copyright (C) 2012  VT SuperDARN Lab
# Full license can be found in LICENSE.txt
"""
.. module:: plotUtils
   :synopsis: Plotting utilities (maps, colormaps, ...)
*********************
**Module**: utils.plotUtils
*********************
Basic plotting tools

**Functions**:
  * :func:`utils.plotUtils.mapObj`: Create empty map 
  * :func:`utils.plotUtils.genCmap`: generate a custom colormap
  * :func:`utils.plotUtils.drawCB`: draw a colorbar
  * :func:`utils.plotUtils.curvedEarthAxes`: Plot axes in (R, Theta) coordinates with lower limit at R = Earth radius
  * :func:`utils.plotUtils.addColorbar`: Colorbar for :func:`curvedEarthAxes`

"""
from mpl_toolkits import basemap


################################################################################
################################################################################
class mapObj(basemap.Basemap):
  """This class wraps arround :class:`mpl_toolkits.basemap.Basemap` (<http://tinyurl.com/d4rzmfo>)
  
  **Members**: 
    * **coords** (str): map coordinate system ('geo', 'mag', 'mlt').
    * all members of :class:`mpl_toolkits.basemap.Basemap` (<http://tinyurl.com/d4rzmfo>) 
  **Methods**:
    * all methods of :class:`mpl_toolkits.basemap.Basemap` (<http://tinyurl.com/d4rzmfo>)
  **Example**:
    ::

      # Create the map
      myMap = utils.mapObj(boundinglat=30, coords='mag')
      # Plot the geographic and geomagnetic North Poles
      # First convert from lat/lon to map projection coordinates...
      x, y = myMap(0., 90., coords='geo')
      # ...then plot
      myMap.scatter(x, y, zorder=2, color='r')
      # Convert to map projection...
      x, y = myMap(0., 90., coords='mag')
      # ...and plot
      myMap.scatter(x, y, zorder=2, color='g')

  .. note:: Once the map is created, all plotting calls will be assumed to already be in the map's declared coordinate system given by **coords**.

  """

  def __init__(self, datetime=None, coords='geo', 
    projection='stere', resolution='c', dateTime=None, 
    lat_0=None, lon_0=None, boundinglat=None, width=None, height=None, draw=True, 
    fillContinents='.8', fillOceans='None', fillLakes=None, coastLineWidth=0., 
    coastLineColor=None, grid=True, gridLabels=True, showCoords=True, 
    **kwargs):
    """Create empty map 
    
    **Args**:    
      * **[width, height]**: width and height in m from the (lat_0, lon_0) center
      * **[lon_0]**: center meridian (default is -70E)    
      * **[lat_0]**: center latitude (default is -90E)
      * **[boundingLat]**: bounding latitude (default it +/-20)    
      * **[draw]**: set to "False" to skip initial drawing of map
      * **[grid]**: show/hide parallels and meridians grid    
      * **[fill_continents]**: continent color. Default is 'grey'    
      * **[fill_water]**: water color. Default is 'None'    
      * **[coords]**: 'geo'
      * **[showCoords]**: display coordinate system name in upper right corner
      * **[dateTime]** (datetime.datetime): necessary for MLT plots if you want the continents to be plotted
      * **[kwargs]**: See <http://tinyurl.com/d4rzmfo> for more keywords
    **Returns**:
      * **map**: a Basemap object (<http://tinyurl.com/d4rzmfo>)
    **Example**:
      ::

        myMap = mapObj(lat_0=50, lon_0=-95, width=111e3*60, height=111e3*60)
        
    written by Sebastien, 2013-02
    """
    from models import aacgm
    import math
    from copy import deepcopy
    import datetime as dt
    self.lat_0=lat_0
    self.lon_0=lon_0
    self._coastLineWidth=coastLineWidth
    self._coastLineColor=coastLineColor
    self._fillContinents=fillContinents
    self._fillOceans=fillOceans
    self._fillLakes=fillLakes
    self._showCoords=showCoords
    self._grid=grid
    self._gridLabels=gridLabels
    self._coordsDict = {'mag': 'AACGM',
              'geo': 'Geographic',
              'mlt': 'MLT'}

    if coords is 'mlt':             
      print 'MLT coordinates not implemented yet.'
      return

    if datetime is None and dateTime is None:
      print "Warning, datetime/dateTime not specified, using current time."
      datetime = dt.datetime.utcnow()
      dateTime = datetime
    elif datetime is None and dateTime is not None:
      print "Warning, setting datetime to dateTime"
      datetime = dateTime
    elif datetime is not None and dateTime is None:
      print "Warning, setting dateTime to datetime"
      dateTime = datetime
    else:
      assert(datetime == dateTime),\
              "Cannot set datetime and dateTime to different times!"
    self.datetime = datetime
    self.dateTime = dateTime

    # Add an extra member to the Basemap class
    if coords is not None and coords not in self._coordsDict:
      print 'Invalid coordinate system given in coords ({}): setting "geo"'.format(coords)
      coords = 'geo'
    self.coords = coords

    # Set map projection limits and center point depending on hemisphere selection
    if self.lat_0 is None: 
      self.lat_0 = 90.
      if boundinglat: self.lat_0 = math.copysign(self.lat_0, boundinglat)
    if self.lon_0 is None: 
      self.lon_0 = -100.
      if self.coords == 'mag': 
        _, self.lon_0, _ = aacgm.aacgmConv(0., self.lon_0, 0., self.datetime.year, 0)
    if boundinglat:
      width = height = 2*111e3*( abs(self.lat_0 - boundinglat) )

    # Initialize map with original Basemap
    super(mapObj, self).__init__(projection=projection, resolution=resolution, 
        lat_0=self.lat_0, lon_0=self.lon_0, width=width, height=height, **kwargs)

    if draw:
      self.draw()

  def draw(self):
      import numpy as np
      from pylab import text
      # Add continents
      _ = self.drawcoastlines(linewidth=self._coastLineWidth, color=self._coastLineColor)
      _ = self.drawmapboundary(fill_color=self._fillOceans)
      _ = self.fillcontinents(color=self._fillContinents, lake_color=self._fillLakes)

      # Add coordinate spec
      if self._showCoords:
        _ = text(self.urcrnrx, self.urcrnry, self._coordsDict[self.coords]+' coordinates', 
          rotation=-90., va='top', fontsize=8)

      # draw parallels and meridians.
      if self._grid:
        parallels = np.arange(-80.,81.,20.)
        out = self.drawparallels(parallels, color='.6', zorder=10)
        # label parallels on map
        if self._gridLabels: 
          lablon = int(self.llcrnrlon/10)*10
          rotate_label = lablon - self.lon_0 if self.lat_0 >= 0 else self.lon_0 - lablon + 180.
          x,y = basemap.Basemap.__call__(self, lablon*np.ones(parallels.shape), parallels)
          for ix,iy,ip in zip(x,y,parallels):
            if not self.xmin <= ix <= self.xmax: continue
            if not self.ymin <= iy <= self.ymax: continue
            _ = text(ix, iy, r"{:3.0f}$^\circ$".format(ip), 
              rotation=rotate_label, va='center', ha='center', zorder=10, color='.4')
        # label meridians on bottom and left
        meridians = np.arange(-180.,181.,20.)
        if self._gridLabels: 
          merLabels = [False,False,False,True]
        else: 
          merLabels = [False,False,False,False]
        # draw meridians
        out = self.drawmeridians(meridians, labels=merLabels, color='.6', zorder=10)

  
  def __call__(self, x, y, inverse=False, coords=None,altitude=0.):
    from models import aacgm
    from copy import deepcopy
    import numpy as np
    import inspect

    if coords is not None and coords not in self._coordsDict:
      print 'Invalid coordinate system given in coords ({}): setting "{}"'.format(coords, self.coords)
      coords = None

    #First we need to check and see if drawcoastlines() or a similar method is calling
    #because if we are in a coordinate system differing from 'geo' then the coastlines
    #will get plotted in the wrong location...
    from_mpl_readboundary=False

    if self.coords is 'mag': # or self.coords is 'mlt':  #Need to add this for mlt support later
      try:
        callerFile, _, callerName = inspect.getouterframes(inspect.currentframe())[1][1:4]
      except:
        return basemap.Basemap.__call__(self, x, y, inverse=inverse)

      if 'mpl_toolkits' in callerFile and callerName is '_readboundarydata':
        from_mpl_readboundary = True

    if from_mpl_readboundary:  #if call was from drawcoastlines, etc. then we do something different

      #For mlt support, need to add if self.coords is 'mlt': then convert mlt to mlon.

      try:
        nx, ny = len(x), len(y)
        xt = np.array(x)
        yt = np.array(y)
        shape = xt.shape    
        y, x, _ = aacgm.aacgmConvArr(
          list(yt.flatten()), list(xt.flatten()), [0]*nx, 
          self.datetime.year, 0)
        x = np.array(x).reshape(shape)
        y = np.array(y).reshape(shape)
      except TypeError as e:
        y, x, _ = aacgm.aacgmConv(y, x, 0, 
          self.datetime.year, 0)
      return basemap.Basemap.__call__(self, x, y, inverse=False)

    #Second, if the call was not from drawcoastlines, etc. do the conversion 
    #if we aren't changing between lat/lon coordinate systems
    elif (coords is None) or (coords is self.coords):
      return basemap.Basemap.__call__(self, x, y, inverse=inverse)

    #Next do the conversion if lat/lon coord system change first, then calculation of x,y map coords (inverse=False)
    elif coords and (coords != self.coords) and (inverse is False):
      trans = coords+'-'+self.coords
      if trans in ['geo-mag','mag-geo']: #Add 'geo-mlt', 'mlt-geo', for mlt support
        flag = 0 if trans == 'geo-mag' else 1
        try:
          nx, ny = len(x), len(y)
          xt = np.array(x)
          yt = np.array(y)
          shape = xt.shape    
          y, x, _ = aacgm.aacgmConvArr(
            list(yt.flatten()), list(xt.flatten()), [altitude]*nx, 
            self.datetime.year, flag)
          x = np.array(x).reshape(shape)
          y = np.array(y).reshape(shape)
        except TypeError as e:
          y, x, _ = aacgm.aacgmConv(y, x, altitude, 
            self.datetime.year, flag)
      return basemap.Basemap.__call__(self, x, y, inverse=False)

    #Finally do the conversion if calculation of x,y map coords first, then lat/lon coord system change (inverse=True)
    elif coords and (coords != self.coords) and (inverse is True):
      x, y = basemap.Basemap.__call__(self, x, y, inverse=True)
      trans = self.coords+'-'+coords
      if trans in ['geo-mag','mag-geo']: #Add 'geo-mlt', 'mlt-geo', for mlt support
        flag = 0 if trans == 'geo-mag' else 1
        try:
          nx, ny = len(x), len(y)
          xt = np.array(x)
          yt = np.array(y)
          shape = xt.shape    
          y, x, _ = aacgm.aacgmConvArr(
            list(yt.flatten()), list(xt.flatten()), [altitude]*nx, 
            self.datetime.year, flag)
          x = np.array(x).reshape(shape)
          y = np.array(y).reshape(shape)
        except TypeError as e:
          y, x, _ = aacgm.aacgmConv(y, x, altitude, 
            self.datetime.year, flag)
      return y, x

  def _readboundarydata(self, name, as_polygons=False):
    from models import aacgm
    from copy import deepcopy
    import _geoslib
    import numpy as np

    if self.coords is 'mag':
      nPts = len(self._boundarypolyll.boundary[:, 0])
      lats, lons, _ = aacgm.aacgmConvArr(
              list(self._boundarypolyll.boundary[:, 1]), 
              list(self._boundarypolyll.boundary[:, 0]), 
              [0.]*nPts, self.datetime.year, 1)
      b = np.asarray([lons,lats]).T
      oldgeom = deepcopy(self._boundarypolyll)
      newgeom = _geoslib.Polygon(b).fix()
      self._boundarypolyll = newgeom
      out = basemap.Basemap._readboundarydata(self, name, as_polygons=as_polygons)
      self._boundarypolyll = oldgeom
      return out
    else: 
      return basemap.Basemap._readboundarydata(self, name, as_polygons=as_polygons)


################################################################################
################################################################################
def genCmap(param, scale, colors='lasse', lowGray=False):
  """Generates a colormap and returns the necessary components to use it

  **Args**:
    * **param** (str): the parameter being plotted ('velocity' and 'phi0' are special cases, anything else gets the same color scale)
    * **scale** (list): a list with the [min,max] values of the color scale
    * **[colors]** (str): a string indicating which colorbar to use, valid inputs are 'lasse', 'aj'.  default = 'lasse'
    * **[lowGray]** (boolean): a flag indicating whether to plot low velocities (|v| < 15 m/s) in gray.  default = False
  **Returns**:
    * **cmap** (`matplotlib.colors.ListedColormap <http://matplotlib.org/api/colors_api.html?highlight=listedcolormap#matplotlib.colors.ListedColormap>`_): the colormap generated.  This then gets passed to the mpl plotting function (e.g. scatter, plot, LineCollection, etc.)
    * **norm** (`matplotlib.colors.BoundaryNorm <http://matplotlib.org/api/colors_api.html?highlight=matplotlib.colors.boundarynorm#matplotlib.colors.BoundaryNorm>`_): the colormap index.  This then gets passed to the mpl plotting function (e.g. scatter, plot, LineCollection, etc.)
    * **bounds** (list): the boundaries of each of the colormap segments.  This can be used to manually label the colorbar, for example.

  **Example**:
    ::

      cmap,norm,bounds = genCmap('velocity', [-200,200], colors='aj', lowGray=True)
    
  Written by AJ 20120820
  """
  import matplotlib,numpy
  import matplotlib.pyplot as plot
  
  #the MPL colormaps we will be using
  cmj = matplotlib.cm.jet
  cmpr = matplotlib.cm.prism
  
  #check for a velocity plot
  if(param == 'velocity'):
    
    #check for what color scale we want to use
    if(colors == 'aj'):
      if(not lowGray):
        #define our discrete colorbar
        cmap = matplotlib.colors.ListedColormap([cmpr(.142),cmpr(.125),cmpr(.11),cmpr(.1),\
        cmpr(.175),cmpr(.158),cmj(.32),cmj(.37)])
      else:
        cmap = matplotlib.colors.ListedColormap([cmpr(.142),cmpr(.125),cmpr(.11),cmpr(.1),'.6',\
        cmpr(.175),cmpr(.158),cmj(.32),cmj(.37)])
    else:
      if(not lowGray):
        #define our discrete colorbar
        cmap = matplotlib.colors.ListedColormap([cmj(.9),cmj(.8),cmj(.7),cmj(.65),\
        cmpr(.142),cmj(.45),cmj(.3),cmj(.1)])
      else:
        cmap = matplotlib.colors.ListedColormap([cmj(.9),cmj(.8),cmj(.7),cmj(.65),'.6',\
        cmpr(.142),cmj(.45),cmj(.3),cmj(.1)])
        
    #define the boundaries for color assignments
    bounds = numpy.round(numpy.linspace(scale[0],scale[1],7))
    if(lowGray):
      bounds[3] = -15.
      bounds = numpy.insert(bounds,4,15.)
    bounds = numpy.insert(bounds,0,-50000.)
    bounds = numpy.append(bounds,50000.)
    norm = matplotlib.colors.BoundaryNorm(bounds, cmap.N)
    
  elif(param == 'phi0'):
    #check for what color scale we want to use
    if(colors == 'aj'):
      #define our discrete colorbar
      cmap = matplotlib.colors.ListedColormap([cmpr(.142),cmpr(.125),cmpr(.11),cmpr(.1),\
      cmpr(.18),cmpr(.16),cmj(.32),cmj(.37)])
    else:
      #define our discrete colorbar
      cmap = matplotlib.colors.ListedColormap([cmj(.9),cmj(.8),cmj(.7),cmj(.65),\
      cmpr(.142),cmj(.45),cmj(.3),cmj(.1)])
      
    #define the boundaries for color assignments
    bounds = numpy.linspace(scale[0],scale[1],9)
    norm = matplotlib.colors.BoundaryNorm(bounds, cmap.N)
    
  elif(param == 'grid'):
    #check what color scale we want to use
    if(colors == 'aj'):
      #define our discrete colorbar
      cmap = matplotlib.colors.ListedColormap([cmpr(.175),cmpr(.17),cmj(.32),cmj(.37),\
      cmpr(.142),cmpr(.13),cmpr(.11),cmpr(.10)])
    else:
      #define our discrete colorbar
      cmap = matplotlib.colors.ListedColormap([cmj(.1),cmj(.3),cmj(.45),cmpr(.142),\
      cmj(.65),cmj(.7),cmj(.8),cmj(.9)])
      
    #define the boundaries for color assignments
    bounds = numpy.round(numpy.linspace(scale[0],scale[1],8))
    bounds = numpy.append(bounds,50000.)
    norm = matplotlib.colors.BoundaryNorm(bounds, cmap.N)
    
  #if its a non-velocity plot
  else:
    #check what color scale we want to use
    if(colors == 'aj'):
      #define our discrete colorbar
      cmap = matplotlib.colors.ListedColormap([cmpr(.175),cmpr(.158),cmj(.32),cmj(.37),\
      cmpr(.142),cmpr(.13),cmpr(.11),cmpr(.10)])
    else:
      #define our discrete colorbar
      cmap = matplotlib.colors.ListedColormap([cmj(.1),cmj(.3),cmj(.45),cmpr(.142),\
      cmj(.65),cmj(.7),cmj(.8),cmj(.9)])
      
    #define the boundaries for color assignments
    bounds = numpy.round(numpy.linspace(scale[0],scale[1],8))
    bounds = numpy.append(bounds,50000.)
    norm = matplotlib.colors.BoundaryNorm(bounds, cmap.N)
    

  cmap.set_bad('w',1.0)
  cmap.set_over('w',1.0)
  cmap.set_under('.6',1.0)

  return cmap,norm,bounds
  

################################################################################
################################################################################
def drawCB(fig,coll,cmap,norm,map=False,pos=[0,0,1,1]):
  """manually draws a colorbar on a figure.  This can be used in lieu of the standard mpl colorbar function if you need the colorbar in a specific location.  See :func:`pydarn.plotting.rti.plotRti` for an example of its use.

  **Args**:
    * **fig** (`matplotlib.figure.Figure <http://matplotlib.org/api/figure_api.html#matplotlib.figure.Figure>`_): the figure being drawn on.
    * **coll** (`matplotlib.collections.Collection <http://matplotlib.org/api/collections_api.html?highlight=collection#matplotlib.collections.Collection>`_: the collection using this colorbar
    * **cmap** (`matplotlib.colors.ListedColormap <http://matplotlib.org/api/colors_api.html?highlight=listedcolormap#matplotlib.colors.ListedColormap>`_): the colormap being used
    * **norm** (`matplotlib.colors.BoundaryNorm <http://matplotlib.org/api/colors_api.html?highlight=matplotlib.colors.boundarynorm#matplotlib.colors.BoundaryNorm>`_): the colormap index being used
    * **[map]** (boolean): a flag indicating the we are drawing the colorbar on a figure with a map plot
    * **[pos]** (list): the position of the colorbar.  format = [left,bottom,width,height]
  **Returns**:


  **Example**:
    ::

      cmap,norm,bounds = genCmap('velocity', [-200,200], colors='aj', lowGray=True)
    
  Written by AJ 20120820
  """
  import matplotlib,numpy
  import matplotlib.pyplot as plot

  if not map:
    #create a new axes for the colorbar
    cax = fig.add_axes(pos)
    #set the colormap and boundaries for the collection
    #of plotted items
    if(isinstance(coll,list)):
      for c in coll:
        c.set_cmap(cmap)
        c.set_norm(norm)
        cb = plot.colorbar(c,cax=cax,drawedges=True)
    else:
      coll.set_cmap(cmap)
      coll.set_norm(norm)
      cb = plot.colorbar(coll,cax=cax,drawedges=True)
  else:
    if(isinstance(coll,list)):
      for c in coll:
        c.set_cmap(cmap)
        c.set_norm(norm)
        cb = fig.colorbar(c,location='right',drawedges=True)
    else:
      coll.set_cmap(cmap)
      coll.set_norm(norm)
      cb = fig.colorbar(coll,location='right',pad="5%",drawedges=True)
  
  cb.ax.tick_params(axis='y',direction='out')
  return cb


################################################################################
################################################################################
def curvedEarthAxes(rect=111, fig=None, 
  minground=0., maxground=2000, 
  minalt=0, maxalt=500, Re=6371., 
  nyticks=5, nxticks=4):
  """ Create curved axes in ground-range and altitude
      
  **Args**: 
      * [**rect**]: subplot spcification
      * [**fig**]: A pylab.figure object (default to gcf)
      * [**maxground**]: maximum ground range [km]
      * [**minalt**]: lowest altitude limit [km]
      * [**maxalt**]: highest altitude limit [km]
      * [**Re**]: Earth radius
  **Returns**:
      * **ax**: matplotlib.axes object containing formatting
      * **aax**: matplotlib.axes object containing data
  **Example**:
      ::

          import numpy as np
          from utils import plotUtils
          ax, aax = plotUtils.curvedEarthAxes()
          th = np.linspace(0, ax.maxground/ax.Re, 50)
          r = np.linspace(ax.Re+ax.minalt, ax.Re+ax.maxalt, 20)
          Z = exp( -(r - 300 - ax.Re)**2 / 100**2 ) * np.cos(th[:, np.newaxis]/th.max()*4*np.pi)
          x, y = np.meshgrid(th, r)
          im = aax.pcolormesh(x, y, Z.T)
          ax.grid()

          
  written by Sebastien, 2013-04
  """
  from matplotlib.transforms import Affine2D, Transform
  import mpl_toolkits.axisartist.floating_axes as floating_axes
  from matplotlib.projections import polar
  from mpl_toolkits.axisartist.grid_finder import FixedLocator, DictFormatter
  import numpy as np
  from pylab import gcf

  ang = maxground / Re
  minang = minground / Re
  angran = ang - minang
  angle_ticks = [(0, "{:.0f}".format(minground))]
  while angle_ticks[-1][0] < angran:
    tang = angle_ticks[-1][0] + 1./nxticks*angran
    angle_ticks.append( ( tang, 
                        "{:.0f}".format((tang-minang)*Re) ) )
  grid_locator1 = FixedLocator([v for v, s in angle_ticks])
  tick_formatter1 = DictFormatter(dict(angle_ticks))

  
  altran = maxalt - minalt
  alt_ticks = [(minalt+Re, "{:.0f}".format(minalt))]
  while alt_ticks[-1][0] < Re+maxalt:
    alt_ticks.append( ( 1./nyticks*altran+alt_ticks[-1][0], 
                        "{:.0f}".format(altran*1./nyticks+alt_ticks[-1][0]-Re) ) )
  _ = alt_ticks.pop()
  grid_locator2 = FixedLocator([v for v, s in alt_ticks])
  tick_formatter2 = DictFormatter(dict(alt_ticks))
      
  tr_rotate = Affine2D().rotate(np.pi/2-ang/2)
  tr_shift = Affine2D().translate(0, Re)
  tr = polar.PolarTransform() + tr_rotate

  grid_helper = floating_axes.GridHelperCurveLinear(tr,
    extremes=(0, angran, Re+minalt, Re+maxalt),
    grid_locator1=grid_locator1,
    grid_locator2=grid_locator2,
    tick_formatter1=tick_formatter1,
    tick_formatter2=tick_formatter2,
    )

  if not fig: fig = gcf()
  ax1 = floating_axes.FloatingSubplot(fig, rect, grid_helper=grid_helper)

  # adjust axis
  ax1.axis["left"].label.set_text(r"ALt. [km]")
  ax1.axis["bottom"].label.set_text(r"Ground range [km]")
  ax1.invert_xaxis()

  ax1.minground = minground
  ax1.maxground = maxground
  ax1.minalt = minalt
  ax1.maxalt = maxalt
  ax1.Re = Re
  
  fig.add_subplot(ax1, transform=tr)


  # create a parasite axes whose transData in RA, cz
  aux_ax = ax1.get_aux_axes(tr)

  aux_ax.patch = ax1.patch # for aux_ax to have a clip path as in ax
  ax1.patch.zorder=0.9 # but this has a side effect that the patch is
                      # drawn twice, and possibly over some other
                      # artists. So, we decrease the zorder a bit to
                      # prevent this.

  return ax1, aux_ax


################################################################################
################################################################################
def addColorbar(mappable, ax):
  """ Append colorbar to axes

  **Args**:
    * **mappable**: a mappable object
    * **ax**: an axes object
  **Returns**:
    * **cbax**: colorbar axes object

  .. note:: This is mostly useful for axes created with :func:`curvedEarthAxes`.

  written by Sebastien, 2013-04
  """
  from mpl_toolkits.axes_grid1 import SubplotDivider, LocatableAxes, Size
  import matplotlib.pyplot as plt 

  fig1 = ax.get_figure()
  divider = SubplotDivider(fig1, *ax.get_geometry(), aspect=True)

  # axes for colorbar
  cbax = LocatableAxes(fig1, divider.get_position())

  h = [Size.AxesX(ax), # main axes
     Size.Fixed(0.1), # padding
     Size.Fixed(0.2)] # colorbar
  v = [Size.AxesY(ax)]

  _ = divider.set_horizontal(h)
  _ = divider.set_vertical(v)

  _ = ax.set_axes_locator(divider.new_locator(nx=0, ny=0))
  _ = cbax.set_axes_locator(divider.new_locator(nx=2, ny=0))

  _ = fig1.add_axes(cbax)

  _ = cbax.axis["left"].toggle(all=False)
  _ = cbax.axis["top"].toggle(all=False)
  _ = cbax.axis["bottom"].toggle(all=False)
  _ = cbax.axis["right"].toggle(ticklabels=True, label=True)

  _ = plt.colorbar(mappable, cax=cbax)

  return cbax


################################################################################
################################################################################

def textHighlighted(xy, text, color='k', fontsize=None, xytext=(0,0), 
  zorder=None, text_alignment=(0,0), xycoords='data', 
  textcoords='offset points', **kwargs):
    """Plot highlighted annotation (with a white lining)
    
    **Belongs to**: :class:`rbspFp`
    
    **Args**: 
        * **xy**: position of point to annotate
        * **text**: text to show
        * **[xytext]**: text position
        * **[zorder]**: text zorder
        * **[color]**: text color
        * **[fontsize]**: text font size
        * **[xycoords]**: xy coordinate (see `matplotlib.pyplot.annotate<http://matplotlib.org/api/pyplot_api.html#matplotlib.pyplot.annotate>`)
        * **[textcoords]**: text coordinate (see `matplotlib.pyplot.annotate<http://matplotlib.org/api/pyplot_api.html#matplotlib.pyplot.annotate>`)
    """
    import matplotlib as mp
    from pylab import gca

    ax = gca()

    text_path = mp.text.TextPath( (0,0), text, size=fontsize, **kwargs)

    p1 = mp.patches.PathPatch(text_path, ec="w", lw=4, fc="w", alpha=0.7, zorder=zorder, 
                       transform=mp.transforms.IdentityTransform())
    p2 = mp.patches.PathPatch(text_path, ec="none", fc=color, zorder=zorder, 
                       transform=mp.transforms.IdentityTransform())

    offsetbox2 = mp.offsetbox.AuxTransformBox(mp.transforms.IdentityTransform())
    offsetbox2.add_artist(p1)
    offsetbox2.add_artist(p2)

    ab = mp.offsetbox.AnnotationBbox(offsetbox2, xy, 
      xybox=xytext, 
      xycoords=xycoords,
      boxcoords=textcoords,
      box_alignment=text_alignment,
      frameon=False)

    ab.set_zorder(zorder)
    ax.add_artist(ab)

if __name__ == "__main__":
  import pylab as plt
  from datetime import datetime
<<<<<<< HEAD
  
  time = datetime(2014,8,7,18,30)
  time2 = datetime(2014,8,8,0,0)

=======

  time = datetime(2014,8,7,18,30)
>>>>>>> 90e7b614
  print "Simple tests for plotUtils"
  coords='geo'
  lat_0=20.
  lon_0=150.
  print "Setting up figure 1 and axis"
  fig=plt.figure(1)
  ax=None
  print "Init a mapObj instance with draw==False"
  tmpmap1 = mapObj(coords=coords,projection='stere', draw=False, 
                         llcrnrlon=100, llcrnrlat=0, urcrnrlon=170, urcrnrlat=40,
                         lat_0=lat_0, lon_0=lon_0,resolution='l',ax=ax,datetime=time,dateTime=time)
  print "running plt.show to initilize plots, should have an empty figure 1 window\nClose figure window to continue with example"
  plt.show()
  print "call the draw method for tmpmap1"
  tmpmap1.draw()
  print "running plt.show to initilize plots, should have an figure 1 window with a map\nClose figure window to continue with example"
  plt.show()
  print "Making plot in geo and mag for comparison."
  fig2=plt.figure(2)
  ax=None
  print "Init a mapObj instance with draw==True"
  tmpmap2 = mapObj(coords=coords,projection='stere', draw=True,
                         llcrnrlon=100, llcrnrlat=0, urcrnrlon=170, urcrnrlat=40,
                         lat_0=lat_0, lon_0=lon_0,resolution='l',datetime=time,dateTime=time)
  fig3=plt.figure(3)
  ax=None
  coords="mag"
  print "The inputs for the mag plot have been converted to magnetic"
  print "beforehand so the maps should show the same region."
  tmpmap3 = mapObj(coords=coords,projection='stere', draw=True,
                         llcrnrlon=172.63974536615848, 
                         llcrnrlat=-8.8093703108623647, 
                         urcrnrlon=-121.21238751130332, 
                         urcrnrlat=33.758571820294179,
                         lat_0=lat_0, lon_0=lon_0,resolution='l',
                         datetime=time, dateTime=time)
  print "running plt.show to initilize plots, should have figure 2 and Fig 3 windows with a map\nClose figure window to continue with example"
  plt.show()

  print "\nTesting some coordinate transformations."
  print "  Converting geo lat/lon to map x/y to geo lat/lon."
  print "  geo lat/lon to map x/y"
  map1 = mapObj(coords='geo',projection='stere',llcrnrlon=100, llcrnrlat=0, urcrnrlon=170, \
               urcrnrlat=40,lat_0=54,lon_0=-120,resolution='l',draw=False)
  x,y = map1(-120,54)
  print "    Expected: ",14898932.7446,-14364789.7586
  print "    Received: ",x,y
  print "  map x/y to geo lat/lon"
  lon,lat = map1(x,y,inverse=True,coords='geo')
  print "    Expected: ",-119.99999999999999, 54.000000000000014
  print "    Received: ",lon,lat

  print "\n  Converting mag lat/lon to map x/y to mag lat/lon."
  print "  geo lat/lon to map x/y"
  map1 = mapObj(coords='mag',projection='stere',llcrnrlon=100, llcrnrlat=0, urcrnrlon=170, \
               urcrnrlat=40,lat_0=54,lon_0=-120,resolution='l',draw=False)
  x,y = map1(-120,54)
  print "    Expected: ",14898932.7446,-14364789.7586
  print "    Received: ",x,y
  print "  map x/y to geo lat/lon"
  lon,lat = map1(x,y,inverse=True,coords='mag')
  print "    Expected: ",-119.99999999999999, 54.000000000000014
  print "    Received: ",lon,lat

  print "\n  Converting geo lat/lon to map x/y to mag lat/lon."
  print "  geo lat/lon to map x/y"
  map1 = mapObj(coords='geo',projection='stere',llcrnrlon=100, llcrnrlat=0, urcrnrlon=170, \
               urcrnrlat=40,lat_0=54,lon_0=-120,resolution='l',draw=False)
  x,y = map1(-120,54)
  print "    Expected: ",14898932.7446,-14364789.7586
  print "    Received: ",x,y
  print "  map x/y to mag lat/lon"
  lon,lat = map1(x,y,inverse=True,coords='mag')
  print "    Expected: ",59.9324622167,-59.9940107681
  print "    Received: ",lon,lat

  print "\n  Converting mag lat/lon to map x/y to geo lat/lon."
  print "  mag lat/lon to map x/y"
  map1 = mapObj(coords='mag',projection='stere',llcrnrlon=100, llcrnrlat=0, urcrnrlon=170, \
               urcrnrlat=40,lat_0=54,lon_0=-120,resolution='l',draw=False)
  x,y = map1(-120,54)
  print "    Expected: ",14898932.7446,-14364789.7586
  print "    Received: ",x,y
  print "  map x/y to geo lat/lon"
  lon,lat = map1(x,y,inverse=True,coords='geo')
  print "    Expected: ",58.8384430722,175.311901385
  print "    Received: ",lon,lat

  print "\n  Converting geo lat/lon from a mag map to map x/y."
  print "  mag lat/lon to map x/y"
  map1 = mapObj(coords='mag',projection='stere',llcrnrlon=100, llcrnrlat=0, urcrnrlon=170, \
               urcrnrlat=40,lat_0=54,lon_0=-120,resolution='l',draw=False)
  x,y = map1(175.311901385,58.8384430722,coords='geo')
  print "    Expected: ",14900062.142,-14366347.2577
  print "    Received: ",x,y

  print "\n  Converting mag lat/lon from a geo map to map x/y."
  print "  mag lat/lon to map x/y"
  map1 = mapObj(coords='geo',projection='stere',llcrnrlon=100, llcrnrlat=0, urcrnrlon=170, \
               urcrnrlat=40,lat_0=54,lon_0=-120,resolution='l',draw=False)
  x,y = map1(-59.9940107681,59.9324622167,coords='mag')
  print "    Expected: ",14902099.9295,-14362212.9526
  print "    Received: ",x,y

  print "Testing datetime/dateTime checking."
  print "Setting only datetime:"
  map1 = mapObj(coords='geo',projection='stere',llcrnrlon=100, llcrnrlat=0,
                urcrnrlon=170, urcrnrlat=40,lat_0=54,lon_0=-120,resolution='l',
                draw=False, datetime = time)
  print "datetime: "+str(map1.datetime)
  print "dateTime: "+str(map1.dateTime)
  print "Setting only dateTime:"
  map1 = mapObj(coords='geo',projection='stere',llcrnrlon=100, llcrnrlat=0,
                urcrnrlon=170, urcrnrlat=40,lat_0=54,lon_0=-120,resolution='l',
                draw=False, dateTime = time)
  print "datetime: "+str(map1.datetime)
  print "dateTime: "+str(map1.dateTime)
  print "Setting both the same:"
  map1 = mapObj(coords='geo',projection='stere',llcrnrlon=100, llcrnrlat=0,
                urcrnrlon=170, urcrnrlat=40,lat_0=54,lon_0=-120,resolution='l',
                draw=False, datetime = time, dateTime = time)
  print "datetime: "+str(map1.datetime)
  print "dateTime: "+str(map1.dateTime)
  print "Setting neither:"
  map1 = mapObj(coords='geo',projection='stere',llcrnrlon=100, llcrnrlat=0,
                urcrnrlon=170, urcrnrlat=40,lat_0=54,lon_0=-120,resolution='l',
                draw=False)
  print "datetime: "+str(map1.datetime)
  print "dateTime: "+str(map1.dateTime)
  print "Setting to different times, should fail:"
  map1 = mapObj(coords='geo',projection='stere',llcrnrlon=100, llcrnrlat=0,
                urcrnrlon=170, urcrnrlat=40,lat_0=54,lon_0=-120,resolution='l',
                draw=False, datetime = time, dateTime = time2)<|MERGE_RESOLUTION|>--- conflicted
+++ resolved
@@ -657,15 +657,9 @@
 if __name__ == "__main__":
   import pylab as plt
   from datetime import datetime
-<<<<<<< HEAD
-  
   time = datetime(2014,8,7,18,30)
   time2 = datetime(2014,8,8,0,0)
 
-=======
-
-  time = datetime(2014,8,7,18,30)
->>>>>>> 90e7b614
   print "Simple tests for plotUtils"
   coords='geo'
   lat_0=20.
