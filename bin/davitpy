# !bin/davitpy
# Launcher for the Python version of DaViT
# Pre-requisites:
#	- Python 2.7 or higher
#	- ipython (includes numpy)
#	- scipy
#	- matplotlib
#	- h5py
#
#

# set environment variables
<<<<<<< HEAD
davitpy=/davitpy
=======
DAVITPY=/davitpy
export DAVITPY
>>>>>>> f65cd3b6
export PYTHONPATH=$DAVITPY

#start ipython
ipython -i 	\
		-c "import numpy; \
			import scipy; \
			import matplotlib as mplot; \
			import pylab; \
			import h5py; \
			import utils"<|MERGE_RESOLUTION|>--- conflicted
+++ resolved
@@ -10,12 +10,8 @@
 #
 
 # set environment variables
-<<<<<<< HEAD
-davitpy=/davitpy
-=======
 DAVITPY=/davitpy
 export DAVITPY
->>>>>>> f65cd3b6
 export PYTHONPATH=$DAVITPY
 
 #start ipython
